--- conflicted
+++ resolved
@@ -1,6 +1,5 @@
     "custom/spotify": {
         "exec": "/usr/bin/python3 $HOME/.config/waybar/modules/mediaplayer.py --player spotify",
-<<<<<<< HEAD
         "format": " {}",
         "return-type": "json",
         "on-click": "playerctl play-pause --player spotify",
@@ -8,13 +7,6 @@
 	"on-click-middle": "playerctl previous --player spotify",
 	"on-scroll-up": "~/.config/hypr/scripts/spotifyvolumecontrol.sh up",
 	"on-scroll-down": "~/.config/hypr/scripts/spotifyvolumecontrol.sh down",
-	"max-length": 25
-=======
-        "format": "{}",
-        "return-type": "json",
-        "on-click": "playerctl play-pause --player spotify",
-        "on-scroll-up": "playerctl next",
-        "on-scroll-down": "playerctl previous",
+	"max-length": 25,
         "escape": true
->>>>>>> b77b0e8a
     },
